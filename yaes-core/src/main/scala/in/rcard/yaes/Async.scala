--- conflicted
+++ resolved
@@ -141,13 +141,7 @@
   * This implementation provides structured concurrency support using Java's StructuredTaskScope
   * API. It manages hierarchical relationships between concurrent tasks and ensures proper cleanup.
   */
-<<<<<<< HEAD
 class JvmAsync extends Async.Unsafe {
-=======
-class JvmStructuredScope(
-    val scopes: ju.Map[Long, StructuredTaskScope[Any]]
-) extends Async.Unsafe {
->>>>>>> 61332b32
 
   override def delay(duration: Duration): Unit = {
     Thread.sleep(duration.toMillis)
@@ -156,23 +150,14 @@
   override def fork[A](name: String)(block: => A): Fiber[A] = {
     val promise      = CompletableFuture[A]()
     val forkedThread = CompletableFuture[Thread]()
-<<<<<<< HEAD
     JvmAsync.scope
       .get()
-=======
-    scopes
-      .get(Thread.currentThread().threadId)
->>>>>>> 61332b32
       .fork(() => {
         val innerScope = new ShutdownOnFailure()
         try {
           val innerTask: StructuredTaskScope.Subtask[A] = innerScope.fork(() => {
             val currentThread = Thread.currentThread()
-<<<<<<< HEAD
             JvmAsync.scope.set(innerScope)
-=======
-            scopes.put(currentThread.threadId, innerScope)
->>>>>>> 61332b32
             forkedThread.complete(currentThread)
             block
           })
@@ -186,18 +171,9 @@
             }
           } else {
             promise.complete(innerTask.get())
-<<<<<<< HEAD
           }
         } finally {
           JvmAsync.scope.remove()
-=======
-          }
-        } finally {
-          if (forkedThread.isDone) {
-            scopes
-              .remove(forkedThread.get().threadId)
-          }
->>>>>>> 61332b32
           innerScope.close()
         }
       })
@@ -552,19 +528,11 @@
   def handler[A]: Yaes.Handler[Async.Unsafe, A, A] =
     new Yaes.Handler[Async.Unsafe, A, A] {
       override inline def handle(program: Yaes[Async.Unsafe] ?=> A): A = {
-<<<<<<< HEAD
         val async     = new JvmAsync()
         val loomScope = new ShutdownOnFailure()
         try {
           val mainTask = loomScope.fork(() => {
             JvmAsync.scope.set(loomScope)
-=======
-        val async     = new JvmStructuredScope(ConcurrentHashMap[Long, StructuredTaskScope[Any]]())
-        val loomScope = new ShutdownOnFailure()
-        try {
-          val mainTask = loomScope.fork(() => {
-            async.scopes.put(Thread.currentThread().threadId, loomScope)
->>>>>>> 61332b32
             program(using new Yaes(async))
           })
           loomScope.join().throwIfFailed(identity)
